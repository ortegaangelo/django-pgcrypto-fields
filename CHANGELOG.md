--- conflicted
+++ resolved
@@ -1,5 +1,3 @@
-<<<<<<< HEAD
-=======
 ## 2.4.0
 
 * Added auto-decryption of all encrypted fields including FK tables
@@ -13,7 +11,6 @@
 * Added AUTHORS and updated CONTRIBUTING
 * Updated TravisCI to use Xenial to gain Python 3.7 in the matrix
 
->>>>>>> da18fc18
 ## 2.3.1
 
 * Added `__range` lookup for Date / DateTime fields (#59)
